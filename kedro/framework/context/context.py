--- conflicted
+++ resolved
@@ -423,22 +423,6 @@
             KedroContextError: Incorrect ``ConfigLoader`` registered for the project.
 
         """
-<<<<<<< HEAD
-        conf_root = settings.CONF_ROOT
-        conf_paths = [
-            str(self.project_path / conf_root / "base"),
-            str(self.project_path / conf_root / self.env),
-        ]
-        hook_manager = get_hook_manager()
-        config_loader = (
-            hook_manager.hook.register_config_loader(  # pylint: disable=no-member
-                conf_paths=conf_paths,
-                env=self.env,
-                extra_params=self._extra_params,
-            )
-        )
-        if not isinstance(config_loader, ConfigLoader):
-=======
         try:
             return settings.CONFIG_LOADER_CLASS(
                 conf_root=str(self.project_path / settings.CONF_ROOT),
@@ -446,7 +430,6 @@
                 extra_params=self._extra_params,
             )
         except TypeError as exc:
->>>>>>> b6a51890
             raise KedroContextError(
                 f"Expected an instance of `ConfigLoader`, "
                 f"got `{type(settings.CONFIG_LOADER_CLASS)}` instead."
