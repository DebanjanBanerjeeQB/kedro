--- conflicted
+++ resolved
@@ -366,20 +366,12 @@
 
         try:
             return pipelines[name]
-<<<<<<< HEAD
         except (TypeError, KeyError) as exc:
-=======
-        except (TypeError, KeyError) as ex:
->>>>>>> 02235559
             raise KedroContextError(
                 f"Failed to find the pipeline named '{name}'. "
                 f"It needs to be generated and returned "
                 f"by the '_get_pipelines' function."
-<<<<<<< HEAD
             ) from exc
-=======
-            ) from ex
->>>>>>> 02235559
 
     def _get_pipelines(self) -> Dict[str, Pipeline]:  # pylint: disable=no-self-use
         """Abstract method for a hook for changing the creation of a Pipeline instance.
@@ -814,31 +806,18 @@
     kedro_config = config_paths[0]
     try:
         static_data = anyconfig.load(kedro_config)
-<<<<<<< HEAD
     except Exception as exc:
         raise KedroContextError(f"Failed to parse '{kedro_config.name}' file.") from exc
-=======
-    except Exception as ex:
-        raise KedroContextError(f"Failed to parse '{kedro_config.name}' file.") from ex
->>>>>>> 02235559
 
     if kedro_config.suffix == ".toml":
         try:
             static_data = static_data["tool"]["kedro"]
-<<<<<<< HEAD
         except KeyError as exc:
-=======
-        except KeyError as ex:
->>>>>>> 02235559
             raise KedroContextError(
                 f"There's no '[tool.kedro]' section in the '{kedro_config.name}'. "
                 f"Please add '[tool.kedro]' section to the file with appropriate "
                 f"configuration parameters."
-<<<<<<< HEAD
             ) from exc
-=======
-            ) from ex
->>>>>>> 02235559
 
     source_dir = Path(static_data.get("source_dir", "src")).expanduser()
     source_dir = (project_path / source_dir).resolve()
@@ -862,19 +841,11 @@
     """
     try:
         source_path.relative_to(project_path)
-<<<<<<< HEAD
     except ValueError as exc:
         raise KedroContextError(
             f"Source path '{source_path}' has to be relative to "
             f"your project root '{project_path}'."
         ) from exc
-=======
-    except ValueError as ex:
-        raise KedroContextError(
-            f"Source path '{source_path}' has to be relative to "
-            f"your project root '{project_path}'."
-        ) from ex
->>>>>>> 02235559
     if not source_path.exists():
         raise KedroContextError(f"Source path '{source_path}' cannot be found.")
 
@@ -904,18 +875,10 @@
     context_path = f"{package_name}.run.ProjectContext"
     try:
         context_class = load_obj(context_path)
-<<<<<<< HEAD
     except ModuleNotFoundError as exc:
         raise KedroContextError(
             f"Cannot load context object from {context_path} for package {package_name}."
         ) from exc
-=======
-    except ModuleNotFoundError as ex:
-        raise KedroContextError(
-            f"Cannot load context object from {context_path} for package {package_name}."
-        ) from ex
->>>>>>> 02235559
-
     # update kwargs with env from the environment variable (defaults to None if not set)
     # need to do this because some CLI command (e.g `kedro run`) defaults to passing
     # in `env=None`
